# MODIFIED BY Yawen Duan (https://github.com/kmdanielduan) to be able to
# use `suite_module` to load environments from a dm_control based suite

from typing import Mapping, Union

import numpy as np
from dm_env import specs
from gym import core, spaces
from gym.utils import seeding


def _extract_min_max(s, dtype):
    assert s.dtype == np.float64 or s.dtype == np.float32
    dim = np.int(np.prod(s.shape))
    if type(s) == specs.Array:
        bound = np.inf * np.ones(dim, dtype=dtype)
        return -bound, bound
    elif type(s) == specs.BoundedArray:
        zeros = np.zeros(dim, dtype=dtype)
        return s.minimum + zeros, s.maximum + zeros


def _action_spec_to_box(
    spec: Union[specs.Array, specs.BoundedArray],
    dtype: np.dtype,
) -> spaces.Box:
    low, high = _extract_min_max(spec, dtype)
    low, high = low.astype(dtype), high.astype(dtype)
    assert low.shape == high.shape
    return spaces.Box(low, high, dtype=dtype)


def _obs_spec_to_box(
    spec: Mapping[str, Union[specs.Array, specs.BoundedArray]],
    dtype: np.dtype,
) -> spaces.Box:
    spec_values = spec.values()
    mins, maxs = [], []
    for s in spec_values:
        mn, mx = _extract_min_max(s, dtype)
        mins.append(mn)
        maxs.append(mx)
    low = np.concatenate(mins, axis=0).astype(dtype)
    high = np.concatenate(maxs, axis=0).astype(dtype)
    assert low.shape == high.shape
    return spaces.Box(low, high, dtype=dtype)


def _flatten_obs(obs):
    obs_pieces = []
    for v in obs.values():
        flat = np.array([v]) if np.isscalar(v) else v.ravel()
        obs_pieces.append(flat)
    return np.concatenate(obs_pieces, axis=0)


class DMCWrapper(core.Env):
    def __init__(
        self,
        # suite module environment loading function
        suite_load_fn,
        # env kwargs
        domain_name,
        task_name,
        task_kwargs={},
        environment_kwargs=None,
        visualize_reward=False,
        # step_kwargs
        frame_skip=1,
        from_pixels=False,
        # render_kwargs
        height=84,
        width=84,
        camera_id=0,
        # observation_kwargs
        channels_first=True,
    ):
        self._from_pixels = from_pixels
        self._frame_skip = frame_skip
        self._channels_first = channels_first

        # set render kwargs
        self.render_kwargs = dict(
            height=height,
            width=width,
            camera_id=camera_id,
        )

        # create task
        self._env = suite_load_fn(
            domain_name=domain_name,
            task_name=task_name,
            task_kwargs=task_kwargs,
            environment_kwargs=environment_kwargs,
            visualize_reward=visualize_reward,
        )

        # setup metadata for rendering since dm_control bases on MuJoCo Physics
        # options from gym.envs.mujoco.mujoco_env
        self.metadata = {
            "render.modes": ["human", "rgb_array", "grey", "notebook"],
            "video.frames_per_second": int(np.round(1.0 / self.dt)),
        }

        # reward_range is an attribute in gym.Env,
        # Default to be [-inf,+inf]. Set it if you want a narrower range.
        self.reward_range = (-float("inf"), float("inf"))

        # true and normalized action spaces
        self._true_action_space = _action_spec_to_box(self._env.action_spec(), np.float32)
        self._norm_action_space = spaces.Box(
            low=-1.0,
            high=1.0,
            shape=self._true_action_space.shape,
            dtype=self._true_action_space.dtype,
        )

        # create observation space
        if from_pixels:
            shape = [3, height, width] if channels_first else [height, width, 3]
            self._observation_space = spaces.Box(
                low=0, high=255, shape=shape, dtype=np.uint8
            )
        else:
            self._observation_space = _obs_spec_to_box(
                self._env.observation_spec(),
                np.float64,
            )

        self._state_space = _obs_spec_to_box(
            self._env.observation_spec(),
            np.float64,
        )

        self.current_state = None

        # set seed
        self.seed(seed=task_kwargs.get("random", 42))

    def __getattr__(self, name):
        return getattr(self._env, name)

    def _get_obs(self, time_step):
        if self._from_pixels:
            obs = self.render(mode="rgb_array")
            if self._channels_first:
                obs = obs.transpose(2, 0, 1).copy()
        else:
            obs = _flatten_obs(time_step.observation)
        return obs

    def _convert_action(self, action):
        action = action.astype(np.float64)
        true_delta = self._true_action_space.high - self._true_action_space.low
        norm_delta = self._norm_action_space.high - self._norm_action_space.low
        action = (action - self._norm_action_space.low) / norm_delta
        action = action * true_delta + self._true_action_space.low
        action = action.astype(self._true_action_space.dtype)
        return action

    @property
    def observation_space(self):
        return self._observation_space

    @property
    def state_space(self):
        return self._state_space

    @property
    def action_space(self):
        return self._norm_action_space

<<<<<<< HEAD
    @property
    def dt(self):
        return self._env.physics.timestep() * self._frame_skip

    @property
    def np_random(self):
        """Returns the np.random.RandomState object `self._env.task._random`"""
        return self._env.task._random

    def seed(self, seed=None):
        """Wrapper seeding sets the seed in `self._env.task` using the seeding scheme
        in `gym.utils.seeding`. Note this will results in different seeding schema
        between dm_control-only and wrapperd environments.
        """
        self._env.task._random, seed = seeding.np_random(seed)

        return [seed]
=======
    def seed(self, seed):
        self._true_action_space.seed(seed)
        self._norm_action_space.seed(seed)
        self._observation_space.seed(seed)
        self._env.task.random.seed(seed)
>>>>>>> a8b239cb

    def step(self, action):
        assert self._norm_action_space.contains(action)
        action = self._convert_action(action)
        assert self._true_action_space.contains(action)
        reward = 0.0
        extra = {"internal_state": self._env.physics.get_state().copy()}

        for _ in range(self._frame_skip):
            time_step = self._env.step(action)
            reward += time_step.reward or 0.0
            done = time_step.last()
            if done:
                break
        obs = self._get_obs(time_step)
        self.current_state = _flatten_obs(time_step.observation)
        extra["discount"] = time_step.discount
        extra["observation_dict"] = time_step.observation
        return obs, reward, done, extra

    def reset(self):
        time_step = self._env.reset()
        self.current_state = _flatten_obs(time_step.observation)
        obs = self._get_obs(time_step)
        return obs

    def render(self, mode="human", height=None, width=None, camera_id=0, **kwargs):
        height_ = self.render_kwargs["height"] if height is None else height
        width_ = self.render_kwargs["width"] if width is None else width
        camera_id_ = self.render_kwargs["camera_id"] if camera_id is None else camera_id
        img = self._env.physics.render(
            height=height_,
            width=width_,
            camera_id=camera_id_,
            **kwargs,
        )

        if mode in ["rgb", "rgb_array"]:
            return img.astype(np.uint8)
        elif mode in ["gray", "grey"]:
            return img.mean(axis=-1, keepdims=True).astype(np.uint8)
        elif mode == "notebook":
            from IPython.display import display
            from PIL import Image

            img = Image.fromarray(img, "RGB")
            display(img)
            return img
        elif mode == "human":
            from PIL import Image

            return Image.fromarray(img)
        else:
            raise NotImplementedError(f"`{mode}` mode is not implemented")<|MERGE_RESOLUTION|>--- conflicted
+++ resolved
@@ -1,4 +1,4 @@
-# MODIFIED BY Yawen Duan (https://github.com/kmdanielduan) to be able to
+# MODIFIED BY Yawen Duan (https://github.com/yawen-d) to be able to
 # use `suite_module` to load environments from a dm_control based suite
 
 from typing import Mapping, Union
@@ -170,7 +170,6 @@
     def action_space(self):
         return self._norm_action_space
 
-<<<<<<< HEAD
     @property
     def dt(self):
         return self._env.physics.timestep() * self._frame_skip
@@ -186,15 +185,8 @@
         between dm_control-only and wrapperd environments.
         """
         self._env.task._random, seed = seeding.np_random(seed)
-
         return [seed]
-=======
-    def seed(self, seed):
-        self._true_action_space.seed(seed)
-        self._norm_action_space.seed(seed)
-        self._observation_space.seed(seed)
-        self._env.task.random.seed(seed)
->>>>>>> a8b239cb
+
 
     def step(self, action):
         assert self._norm_action_space.contains(action)
